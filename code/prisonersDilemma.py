--- conflicted
+++ resolved
@@ -1,239 +1,199 @@
-import os
-import itertools
-import importlib
-import numpy as np
-import random
-from multiprocessing import Pool
-from io import StringIO
-import statistics
-import argparse
-
-parser = argparse.ArgumentParser(description='Run the Prisoner\'s Dilemma simulation.')
-parser.add_argument('-n', '--num-runs', dest='num_runs', type=int,
-                    default=100, help='Number of runs to average out')
-
-args = parser.parse_args()
-
-STRATEGY_FOLDERS = ["exampleStrats", "myStrats"]
-RESULTS_FILE = "results.txt"
-SUMMARY_FILE = "summary.txt"
-NUM_RUNS = args.num_runs
-
-pointsArray = [
-    [1, 5],
-    [0, 3],
-]  # The i-j-th element of this array is how many points you receive if you do play i, and your opponent does play j.
-moveLabels = ["D", "C"]
-# D = defect,     betray,       sabotage,  free-ride,     etc.
-# C = cooperate,  stay silent,  comply,    upload files,  etc.
-
-
-# Returns a 2-by-n numpy array. The first axis is which player (0 = us, 1 = opponent)
-# The second axis is which turn. (0 = first turn, 1 = next turn, etc.
-# For example, it might have the values
-#
-# [[0 0 1]       a.k.a.    D D C
-#  [1 1 1]]      a.k.a.    C C C
-#
-# if there have been 3 turns, and we have defected twice then cooperated once,
-# and our opponent has cooperated all three times.
-def getVisibleHistory(history, player, turn):
-    historySoFar = history[:, :turn].copy()
-    if player == 1:
-        historySoFar = np.flip(historySoFar, 0)
-    return historySoFar
-
-
-def strategyMove(move):
-    if type(move) is str:
-        defects = ["defect", "tell truth"]
-        return 0 if (move in defects) else 1
-    else:
-        return move
-
-
-def runRound(pair):
-<<<<<<< HEAD
-    moduleA = importlib.import_module(STRATEGY_FOLDER + "." + pair[0])
-    moduleB = importlib.import_module(STRATEGY_FOLDER + "." + pair[1])
-=======
-    moduleA = importlib.import_module(pair[0])
-    moduleB = importlib.import_module(pair[1])
->>>>>>> b169fd71
-    memoryA = None
-    memoryB = None
-
-    LENGTH_OF_GAME = int(
-        200 - 40 * np.log(random.random())
-    )  # The games are a minimum of 50 turns long. The np.log here guarantees that every turn after the 50th has an equal (low) chance of being the final turn.
-    history = np.zeros((2, LENGTH_OF_GAME), dtype=int)
-
-    for turn in range(LENGTH_OF_GAME):
-        playerAmove, memoryA = moduleA.strategy(
-            getVisibleHistory(history, 0, turn), memoryA
-        )
-        playerBmove, memoryB = moduleB.strategy(
-            getVisibleHistory(history, 1, turn), memoryB
-        )
-        history[0, turn] = strategyMove(playerAmove)
-        history[1, turn] = strategyMove(playerBmove)
-
-    return history
-
-
-def tallyRoundScores(history):
-    scoreA = 0
-    scoreB = 0
-    ROUND_LENGTH = history.shape[1]
-    for turn in range(ROUND_LENGTH):
-        playerAmove = history[0, turn]
-        playerBmove = history[1, turn]
-        scoreA += pointsArray[playerAmove][playerBmove]
-        scoreB += pointsArray[playerBmove][playerAmove]
-<<<<<<< HEAD
-    return scoreA / ROUND_LENGTH, scoreB / ROUND_LENGTH
-
-
-def outputRoundResults(f, pair, roundHistory, scoresA, scoresB):
-    f.write(pair[0] + " (P1)  VS.  " + pair[1] + " (P2)\n")
-=======
-    return scoreA/ROUND_LENGTH, scoreB/ROUND_LENGTH
-    
-def outputRoundResults(f, pair, roundHistory, scoresA, scoresB, stdevA, stdevB):
-    f.write(pair[0]+" (P1)  VS.  "+pair[1]+" (P2)\n")
->>>>>>> b169fd71
-    for p in range(2):
-        for t in range(roundHistory.shape[1]):
-            move = roundHistory[p, t]
-            f.write(moveLabels[move] + " ")
-        f.write("\n")
-<<<<<<< HEAD
-    f.write("Final score for " + pair[0] + ": " + str(scoresA) + "\n")
-    f.write("Final score for " + pair[1] + ": " + str(scoresB) + "\n")
-=======
-    f.write("Final score for "+pair[0]+": "+str(scoresA)+" ± "+str(stdevA)+"\n")
-    f.write("Final score for "+pair[1]+": "+str(scoresB)+" ± "+str(stdevB)+"\n")
->>>>>>> b169fd71
-    f.write("\n")
-
-
-def pad(stri, leng):
-    result = stri
-    for i in range(len(stri), leng):
-        result = result + " "
-    return result
-
-<<<<<<< HEAD
-
-def runFullPairingTournament(inFolder, outFile):
-    print("Starting tournament, reading files from " + inFolder)
-    scoreKeeper = {}
-    STRATEGY_LIST = []
-    for file in os.listdir(inFolder):
-        if file.endswith(".py"):
-            STRATEGY_LIST.append(file[:-3])
-
-    for strategy in STRATEGY_LIST:
-        scoreKeeper[strategy] = 0
-
-    f = open(outFile, "w+")
-    for pair in itertools.combinations(STRATEGY_LIST, r=2):
-        roundHistory = runRound(pair)
-        scoresA, scoresB = tallyRoundScores(roundHistory)
-        outputRoundResults(f, pair, roundHistory, scoresA, scoresB)
-        scoreKeeper[pair[0]] += scoresA
-        scoreKeeper[pair[1]] += scoresB
-
-=======
-def runRounds(pair):
-    roundResults = StringIO()
-    allScoresA = []
-    allScoresB = []
-    firstRoundHistory = None
-    for i in range(NUM_RUNS):
-        roundHistory = runRound(pair)
-        scoresA, scoresB = tallyRoundScores(roundHistory)
-        if i == 0:
-            firstRoundHistory = roundHistory
-        allScoresA.append(scoresA)
-        allScoresB.append(scoresB)
-    avgScoreA = statistics.mean(allScoresA)
-    avgScoreB = statistics.mean(allScoresB)
-    stdevA = statistics.stdev(allScoresA)
-    stdevB = statistics.stdev(allScoresB)
-    outputRoundResults(roundResults, pair, firstRoundHistory, scoresA, scoresB, stdevA, stdevB)
-    roundResults.flush()
-    roundResultsStr = roundResults.getvalue()
-    roundResults.close()
-    return (avgScoreA, avgScoreB, roundResultsStr)
-    
-def runFullPairingTournament(inFolders, outFile, summaryFile):
-    print("Starting tournament, reading files from " +  ", ".join(inFolders))
-    scoreKeeper = {}
-    STRATEGY_LIST = []
-    for inFolder in inFolders:
-        for file in os.listdir(inFolder):
-            if file.endswith(".py"):
-                STRATEGY_LIST.append(inFolder + "." + file[:-3])
-            
-            
-    for strategy in STRATEGY_LIST:
-        scoreKeeper[strategy] = 0
-        
-    mainFile = open(outFile,"w+")
-    summaryFile = open(summaryFile,"w+")
-
-    combinations = list(itertools.combinations(STRATEGY_LIST, r=2))
-    with Pool() as p:
-        for result in zip(p.map(runRounds, combinations), combinations):
-            (avgScoreA, avgScoreB, roundResultsStr) = result[0]
-            (nameA, nameB) = result[1]
-            mainFile.write(roundResultsStr)
-            scoreKeeper[nameA] += avgScoreA
-            scoreKeeper[nameB] += avgScoreB
-        
->>>>>>> b169fd71
-    scoresNumpy = np.zeros(len(scoreKeeper))
-    for i in range(len(STRATEGY_LIST)):
-        scoresNumpy[i] = scoreKeeper[STRATEGY_LIST[i]]
-    rankings = np.argsort(scoresNumpy)
-
-    mainFile.write("\n\nTOTAL SCORES\n")
-    for rank in range(len(STRATEGY_LIST)):
-        i = rankings[-1 - rank]
-        score = scoresNumpy[i]
-<<<<<<< HEAD
-        scorePer = score / (len(STRATEGY_LIST) - 1)
-        f.write(
-            "#"
-            + str(rank + 1)
-            + ": "
-            + pad(STRATEGY_LIST[i] + ":", 16)
-            + " %.3f" % score
-            + "  (%.3f" % scorePer
-            + " average)\n"
-        )
-
-    f.flush()
-    f.close()
-    print("Done with everything! Results file written to " + RESULTS_FILE)
-
-
-runFullPairingTournament(STRATEGY_FOLDER, RESULTS_FILE)
-
-=======
-        scorePer = score/(len(STRATEGY_LIST)-1)
-        scoreLine = "#"+str(rank+1)+": "+pad(STRATEGY_LIST[i]+":",16)+' %.3f'%score+'  (%.3f'%scorePer+" average)\n"
-        mainFile.write(scoreLine)
-        summaryFile.write(scoreLine)
-        
-    mainFile.flush()
-    mainFile.close()
-    summaryFile.flush()
-    summaryFile.close()
-    print("Done with everything! Results file written to "+RESULTS_FILE)
-
-if __name__ == '__main__':
-    runFullPairingTournament(STRATEGY_FOLDERS, RESULTS_FILE, SUMMARY_FILE)
-
->>>>>>> b169fd71
+import os
+import itertools
+import importlib
+import numpy as np
+import random
+from multiprocessing import Pool
+from io import StringIO
+import statistics
+import argparse
+
+parser = argparse.ArgumentParser(description="Run the Prisoner's Dilemma simulation.")
+parser.add_argument(
+    "-n",
+    "--num-runs",
+    dest="num_runs",
+    type=int,
+    default=100,
+    help="Number of runs to average out",
+)
+
+args = parser.parse_args()
+
+STRATEGY_FOLDERS = ["exampleStrats", "myStrats"]
+RESULTS_FILE = "results.txt"
+SUMMARY_FILE = "summary.txt"
+NUM_RUNS = args.num_runs
+
+pointsArray = [
+    [1, 5],
+    [0, 3],
+]  # The i-j-th element of this array is how many points you receive if you do play i, and your opponent does play j.
+moveLabels = ["D", "C"]
+# D = defect,     betray,       sabotage,  free-ride,     etc.
+# C = cooperate,  stay silent,  comply,    upload files,  etc.
+
+
+# Returns a 2-by-n numpy array. The first axis is which player (0 = us, 1 = opponent)
+# The second axis is which turn. (0 = first turn, 1 = next turn, etc.
+# For example, it might have the values
+#
+# [[0 0 1]       a.k.a.    D D C
+#  [1 1 1]]      a.k.a.    C C C
+#
+# if there have been 3 turns, and we have defected twice then cooperated once,
+# and our opponent has cooperated all three times.
+def getVisibleHistory(history, player, turn):
+    historySoFar = history[:, :turn].copy()
+    if player == 1:
+        historySoFar = np.flip(historySoFar, 0)
+    return historySoFar
+
+
+def strategyMove(move):
+    if type(move) is str:
+        defects = ["defect", "tell truth"]
+        return 0 if (move in defects) else 1
+    else:
+        return move
+
+
+def runRound(pair):
+    moduleA = importlib.import_module(pair[0])
+    moduleB = importlib.import_module(pair[1])
+    memoryA = None
+    memoryB = None
+
+    LENGTH_OF_GAME = int(
+        200 - 40 * np.log(random.random())
+    )  # The games are a minimum of 50 turns long. The np.log here guarantees that every turn after the 50th has an equal (low) chance of being the final turn.
+    history = np.zeros((2, LENGTH_OF_GAME), dtype=int)
+
+    for turn in range(LENGTH_OF_GAME):
+        playerAmove, memoryA = moduleA.strategy(
+            getVisibleHistory(history, 0, turn), memoryA
+        )
+        playerBmove, memoryB = moduleB.strategy(
+            getVisibleHistory(history, 1, turn), memoryB
+        )
+        history[0, turn] = strategyMove(playerAmove)
+        history[1, turn] = strategyMove(playerBmove)
+
+    return history
+
+
+def tallyRoundScores(history):
+    scoreA = 0
+    scoreB = 0
+    ROUND_LENGTH = history.shape[1]
+    for turn in range(ROUND_LENGTH):
+        playerAmove = history[0, turn]
+        playerBmove = history[1, turn]
+        scoreA += pointsArray[playerAmove][playerBmove]
+        scoreB += pointsArray[playerBmove][playerAmove]
+    return scoreA / ROUND_LENGTH, scoreB / ROUND_LENGTH
+
+
+def outputRoundResults(f, pair, roundHistory, scoresA, scoresB, stdevA, stdevB):
+    f.write(pair[0] + " (P1)  VS.  " + pair[1] + " (P2)\n")
+    for p in range(2):
+        for t in range(roundHistory.shape[1]):
+            move = roundHistory[p, t]
+            f.write(moveLabels[move] + " ")
+        f.write("\n")
+    f.write(
+        "Final score for " + pair[0] + ": " + str(scoresA) + " ± " + str(stdevA) + "\n"
+    )
+    f.write(
+        "Final score for " + pair[1] + ": " + str(scoresB) + " ± " + str(stdevB) + "\n"
+    )
+    f.write("\n")
+
+
+def pad(stri, leng):
+    result = stri
+    for i in range(len(stri), leng):
+        result = result + " "
+    return result
+
+
+def runRounds(pair):
+    roundResults = StringIO()
+    allScoresA = []
+    allScoresB = []
+    firstRoundHistory = None
+    for i in range(NUM_RUNS):
+        roundHistory = runRound(pair)
+        scoresA, scoresB = tallyRoundScores(roundHistory)
+        if i == 0:
+            firstRoundHistory = roundHistory
+        allScoresA.append(scoresA)
+        allScoresB.append(scoresB)
+    avgScoreA = statistics.mean(allScoresA)
+    avgScoreB = statistics.mean(allScoresB)
+    stdevA = statistics.stdev(allScoresA)
+    stdevB = statistics.stdev(allScoresB)
+    outputRoundResults(
+        roundResults, pair, firstRoundHistory, scoresA, scoresB, stdevA, stdevB
+    )
+    roundResults.flush()
+    roundResultsStr = roundResults.getvalue()
+    roundResults.close()
+    return (avgScoreA, avgScoreB, roundResultsStr)
+
+
+def runFullPairingTournament(inFolders, outFile, summaryFile):
+    print("Starting tournament, reading files from " + ", ".join(inFolders))
+    scoreKeeper = {}
+    STRATEGY_LIST = []
+    for inFolder in inFolders:
+        for file in os.listdir(inFolder):
+            if file.endswith(".py"):
+                STRATEGY_LIST.append(inFolder + "." + file[:-3])
+
+    for strategy in STRATEGY_LIST:
+        scoreKeeper[strategy] = 0
+
+    mainFile = open(outFile, "w+")
+    summaryFile = open(summaryFile, "w+")
+
+    combinations = list(itertools.combinations(STRATEGY_LIST, r=2))
+    with Pool() as p:
+        for result in zip(p.map(runRounds, combinations), combinations):
+            (avgScoreA, avgScoreB, roundResultsStr) = result[0]
+            (nameA, nameB) = result[1]
+            mainFile.write(roundResultsStr)
+            scoreKeeper[nameA] += avgScoreA
+            scoreKeeper[nameB] += avgScoreB
+
+    scoresNumpy = np.zeros(len(scoreKeeper))
+    for i in range(len(STRATEGY_LIST)):
+        scoresNumpy[i] = scoreKeeper[STRATEGY_LIST[i]]
+    rankings = np.argsort(scoresNumpy)
+
+    mainFile.write("\n\nTOTAL SCORES\n")
+    for rank in range(len(STRATEGY_LIST)):
+        i = rankings[-1 - rank]
+        score = scoresNumpy[i]
+        scorePer = score / (len(STRATEGY_LIST) - 1)
+        scoreLine = (
+            "#"
+            + str(rank + 1)
+            + ": "
+            + pad(STRATEGY_LIST[i] + ":", 16)
+            + " %.3f" % score
+            + "  (%.3f" % scorePer
+            + " average)\n"
+        )
+        mainFile.write(scoreLine)
+        summaryFile.write(scoreLine)
+
+    mainFile.flush()
+    mainFile.close()
+    summaryFile.flush()
+    summaryFile.close()
+    print("Done with everything! Results file written to " + RESULTS_FILE)
+
+
+if __name__ == "__main__":
+    runFullPairingTournament(STRATEGY_FOLDERS, RESULTS_FILE, SUMMARY_FILE)